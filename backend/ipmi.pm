--- conflicted
+++ resolved
@@ -26,17 +26,13 @@
     return $self;
 }
 
-<<<<<<< HEAD
-use Time::HiRes qw(gettimeofday);
-
 sub ipmi_cmdline() {
     my ($self) = @_;
 
     return ('ipmitool', '-H', $bmwqemu::vars{'IPMI_HOSTNAME'},'-U', $bmwqemu::vars{'IPMI_USER'},'-P', $bmwqemu::vars{'IPMI_PASSWORD'});
 }
 
-=======
->>>>>>> 722499e5
+
 sub ipmitool($) {
     my ($self, $cmd) = @_;
 
