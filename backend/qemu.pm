--- conflicted
+++ resolved
@@ -465,14 +465,6 @@
 sub wait_for_screen_stall($) {
     my $s = shift;
     bmwqemu::diag "sleep";
-<<<<<<< HEAD
-    my ( $s1, $ms1 ) = gettimeofday;
-    while ($s->can_read(.1)) {
-        $vnc->receive_message();
-        my ( $s2, $ms2 ) = gettimeofday;
-        last if ( $s2 - $s1 ) + ( $ms2 - $ms1 ) / 1e6 > 1.8;
-    }
-=======
     $vnc->send_update_request;
     my ( $s1, $ms1 ) = gettimeofday;
     while ($s->can_read(.15)) {
@@ -489,7 +481,6 @@
     my ( $s2, $ms2 ) = gettimeofday;
     my $diff = ( $s2 - $s1 ) + ( $ms2 - $ms1 ) / 1e6;
     bmwqemu::diag "done $diff";
->>>>>>> 12dddeab
 }
 
 sub type_string($$) {
@@ -501,19 +492,7 @@
     for my $letter (@letters) {
         $letter = $charmap{$letter} || $letter;
         $vnc->send_mapped_key($letter);
-<<<<<<< HEAD
-        $vnc->send_update_request;
-        # it happens that the screen does not change, so we need to have a timeout
-        if ($s->can_read(.2)) {
-            $vnc->receive_message();
-        }
-        if ( $typedchars++ >= $maxinterval ) {
-            wait_for_screen_stall($s);
-            $typedchars = 0;
-        }
-=======
         wait_for_screen_stall($s);
->>>>>>> 12dddeab
     }
     enqueue_screenshot();
 }
