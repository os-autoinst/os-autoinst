--- conflicted
+++ resolved
@@ -591,18 +591,13 @@
     $wait ||= 10;
 
     my $suffix = _random_string;
-<<<<<<< HEAD
     if (get_var("CONNECT_PASSWORD")) {
         type_string "curl -f -v '" . autoinst_url . "/current_script?connect_password=" . get_var("CONNECT_PASSWORD") . "' > /tmp/script$suffix.sh && echo \"curl-$?\" > /dev/$serialdev\n";
     }
     else {
         type_string "curl -f -v " . autoinst_url . "/current_script > /tmp/script$suffix.sh && echo \"curl-\$?\" > /dev/$serialdev\n";
     }
-    wait_serial('curl-0', 2) || die "script couldn't be downloaded";
-=======
-    type_string "curl -f -v " . autoinst_url . "/current_script > /tmp/script$suffix.sh && echo \"curl-\$?\" > /dev/$serialdev\n";
     wait_serial('curl-0') || die "script couldn't be downloaded";
->>>>>>> 9ee22e49
     send_key "ctrl-l";
 
     type_string "/bin/bash -ex /tmp/script$suffix.sh | tee /dev/$serialdev\n";
