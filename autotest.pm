--- conflicted
+++ resolved
@@ -62,11 +62,7 @@
                   # Do some cleaning after case fail.
                   # Like don't find a needle.
                   $t->post_failure;
-<<<<<<< HEAD
-		  diag "test $name failed\n";
-=======
 		  diag "test $name failed: $@\n";
->>>>>>> b4b0ef78
 		  if ($flags->{'fatal'}) {
 			  stop_vm();
 			  die $@;
