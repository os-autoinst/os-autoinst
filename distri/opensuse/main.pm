#!/usr/bin/perl -w
use strict;
use bmwqemu;
use autotest;
use needle;
use File::Find;

our %valueranges=(
#   LVM=>[0,1],
    NOIMAGES=>[0,1],
    REBOOTAFTERINSTALL=>[0,1],
    DOCRUN=>[0,1],
#   BTRFS=>[0,1],
    DESKTOP=>[qw(kde gnome xfce lxde minimalx textmode)],
#   ROOTFS=>[qw(ext3 xfs jfs btrfs reiserfs)],
    VIDEOMODE=>["","text"],
);

our @can_randomize = qw/NOIMAGES REBOOTAFTERINSTALL DESKTOP VIDEOMODE/;

sub logcurrentenv(@)
{
    foreach my $k (@_) {
        my $e=$ENV{$k};
        next unless defined $e;
        diag("usingenv $k=$e");
    }
}

sub setrandomenv()
{
    for my $k (@can_randomize) {
        next if defined $ENV{$k};
        next if $k eq "DESKTOP" && $ENV{LIVECD};
        if ($ENV{DOCRUN}) {
            next if $k eq "VIDEOMODE";
            next if $k eq "NOIMAGES";
        }
        my @range=@{$valueranges{$k}};
        my $rand=int(rand(scalar @range));
        $ENV{$k}=$range[$rand];
        logcurrentenv($k);
    }
}

sub check_env()
{
    for my $k (keys %valueranges) {
        next unless exists $ENV{$k};
        unless (grep { $ENV{$k} eq $_ } @{$valueranges{$k}} ) {
            die sprintf("%s must be one of %s\n", $k, join(',', @{$valueranges{$k}}));
        }
    }
}

sub unregister_needle_tags($) {
    my $tag = shift;
    my @a = @{needle::tags($tag)};
    for my $n (@a) { $n->unregister(); }
}

sub remove_desktop_needles($)
{
    my $desktop = shift;
        if (!checkEnv("DESKTOP", $desktop)) {
        unregister_needle_tags("ENV-DESKTOP-$desktop");
        }
}

sub cleanup_needles()
{
    remove_desktop_needles("lxde");
    remove_desktop_needles("kde");
    remove_desktop_needles("gnome");
    remove_desktop_needles("xfce");
    remove_desktop_needles("minimalx");
    remove_desktop_needles("textmode");

    if (!$ENV{LIVECD}) {
        unregister_needle_tags("ENV-LIVECD-1");
    } else {
        unregister_needle_tags("ENV-LIVECD-0");
    }
    if (!checkEnv("VIDEOMODE", "text")) {
        unregister_needle_tags("ENV-VIDEOMODE-text");
    }
    if ($ENV{INSTLANG} && $ENV{INSTLANG} ne "en_US") {
        unregister_needle_tags("ENV-INSTLANG-en_US");
    } else { # english default
        unregister_needle_tags("ENV-INSTLANG-de_DE");
    }

}

# wait for qemu to start
while (!getcurrentscreenshot()) {
    sleep 1;
}

#waitforneedle "inst-bootmenu",12; # wait for welcome animation to finish

if($ENV{LIVETEST} && ($ENV{LIVECD} || $ENV{PROMO})) {
    $username="linux"; # LiveCD account
    $password="";
}

check_env();
setrandomenv if($ENV{RANDOMENV});

unless ($ENV{DESKTOP}) {
    if (checkEnv("VIDEOMODE", "text")) {
        $ENV{DESKTOP}="textmode";
    } else {
        $ENV{DESKTOP}="kde";
    }
}
if (checkEnv('DESKTOP', 'minimalx')) {
    $ENV{'NOAUTOLOGIN'} = 1;
    $ENV{XDMUSED} = 1;
}

$ENV{SUSEMIRROR} ||= "download.opensuse.org/factory";

cleanup_needles();
$ENV{SCREENSHOTINTERVAL}||=.5;
# dump other important ENV:
logcurrentenv(qw"ADDONURL BIGTEST BTRFS DESKTOP HW HWSLOT LIVETEST LVM MOZILLATEST NOINSTALL REBOOTAFTERINSTALL UPGRADE USBBOOT TUMBLEWEED WDUP ZDUP ZDUPREPOS TEXTMODE DISTRI NOAUTOLOGIN QEMUCPU QEMUCPUS RAIDLEVEL ENCRYPT INSTLANG QEMUVGA DOCRUN UEFI DVD GNOME KDE ISO ISO_MAXSIZE LIVECD NETBOOT NICEVIDEO NOIMAGES PROMO QEMUVGA SPLITUSR VIDEOMODE");

sub _wanted()
{
    autotest::loadtestdir("$File::Find::name") if -d;
}

# load the tests in the right order
<<<<<<< HEAD
if($ENV{REGRESSION}){
    if($ENV{KEEPHDDS}){
        autotest::loadtestdir("$ENV{CASEDIR}/login.d");
    } else {
        autotest::loadtestdir("$ENV{CASEDIR}/inst.d");
    }

    if($ENV{DESKTOP}=~/gnome/) {
        find(\&_wanted,"$ENV{CASEDIR}/x11regression.d");
    }

} else {
    autotest::loadtestdir("$ENV{CASEDIR}/inst.d");
    if(!$ENV{NICEVIDEO}) {
        autotest::loadtestdir("$ENV{CASEDIR}/consoletest.d");
}
    if($ENV{DESKTOP}!~/textmode|minimalx/) {
        autotest::loadtestdir("$ENV{CASEDIR}/x11test.d");
    }
=======
autotest::loadtestdir("$ENV{CASEDIR}/inst.d");
if(!$ENV{'INSTALLONLY'}) {
  if(!$ENV{NICEVIDEO}) {
	  autotest::loadtestdir("$ENV{CASEDIR}/consoletest.d");
  }
  if($ENV{DESKTOP}!~/textmode|minimalx/) {
	  autotest::loadtestdir("$ENV{CASEDIR}/x11test.d");
  }
>>>>>>> 69b95608
}

1;<|MERGE_RESOLUTION|>--- conflicted
+++ resolved
@@ -132,7 +132,6 @@
 }
 
 # load the tests in the right order
-<<<<<<< HEAD
 if($ENV{REGRESSION}){
     if($ENV{KEEPHDDS}){
         autotest::loadtestdir("$ENV{CASEDIR}/login.d");
@@ -146,22 +145,14 @@
 
 } else {
     autotest::loadtestdir("$ENV{CASEDIR}/inst.d");
-    if(!$ENV{NICEVIDEO}) {
-        autotest::loadtestdir("$ENV{CASEDIR}/consoletest.d");
-}
-    if($ENV{DESKTOP}!~/textmode|minimalx/) {
-        autotest::loadtestdir("$ENV{CASEDIR}/x11test.d");
+    if(!$ENV{'INSTALLONLY'}) {
+        if(!$ENV{NICEVIDEO}) {
+            autotest::loadtestdir("$ENV{CASEDIR}/consoletest.d");
+        }
+        if($ENV{DESKTOP}!~/textmode|minimalx/) {
+            autotest::loadtestdir("$ENV{CASEDIR}/x11test.d");
+        }
     }
-=======
-autotest::loadtestdir("$ENV{CASEDIR}/inst.d");
-if(!$ENV{'INSTALLONLY'}) {
-  if(!$ENV{NICEVIDEO}) {
-	  autotest::loadtestdir("$ENV{CASEDIR}/consoletest.d");
-  }
-  if($ENV{DESKTOP}!~/textmode|minimalx/) {
-	  autotest::loadtestdir("$ENV{CASEDIR}/x11test.d");
-  }
->>>>>>> 69b95608
 }
 
 1;